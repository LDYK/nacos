--- conflicted
+++ resolved
@@ -15,12 +15,9 @@
  */
 package com.alibaba.nacos.config.server.service;
 
-<<<<<<< HEAD
-=======
 import com.alibaba.nacos.common.utils.Md5Utils;
 import com.alibaba.nacos.config.server.constant.Constants;
 import com.alibaba.nacos.config.server.enums.FileTypeEnum;
->>>>>>> 74e34ea5
 import com.alibaba.nacos.api.exception.NacosException;
 import com.alibaba.nacos.config.server.enums.FileTypeEnum;
 import com.alibaba.nacos.config.server.exception.NacosConfigException;
@@ -229,8 +226,7 @@
         String appNameTmp = StringUtils.isBlank(configInfo.getAppName()) ? StringUtils.EMPTY : configInfo.getAppName();
         String tenantTmp = StringUtils.isBlank(configInfo.getTenant()) ? StringUtils.EMPTY : configInfo.getTenant();
         try {
-<<<<<<< HEAD
-            String md5 = MD5.getInstance().getMD5String(configInfo.getContent());
+            String md5 = Md5Utils.getMD5(configInfo.getContent(), Constants.ENCODE);
 
             String sql = "INSERT INTO config_info_beta(data_id,group_id,tenant_id,app_name,content,md5,beta_ips,src_ip," +
                     "src_user,gmt_create,gmt_modified) VALUES(?,?,?,?,?,?,?,?,?,?,?)";
@@ -247,15 +243,6 @@
             if (!result) {
                 throw new NacosConfigException("【灰度】配置发布失败");
             }
-
-=======
-            String md5 = Md5Utils.getMD5(configInfo.getContent(), Constants.ENCODE);
-            jt.update(
-                "INSERT INTO config_info_beta(data_id,group_id,tenant_id,app_name,content,md5,beta_ips,src_ip,"
-                    + "src_user,gmt_create,gmt_modified) VALUES(?,?,?,?,?,?,?,?,?,?,?)",
-                configInfo.getDataId(), configInfo.getGroup(), tenantTmp, appNameTmp, configInfo.getContent(), md5,
-                betaIps, srcIp, srcUser, time, time);
->>>>>>> 74e34ea5
             if (notify) {
                 EventDispatcher.fireEvent(new ConfigDataChangeEvent(true, configInfo.getDataId(), configInfo.getGroup(),
                         tenantTmp, time.getTime()));
@@ -274,8 +261,7 @@
         String tenantTmp = StringUtils.isBlank(configInfo.getTenant()) ? StringUtils.EMPTY : configInfo.getTenant();
         String tagTmp = StringUtils.isBlank(tag) ? StringUtils.EMPTY : tag.trim();
         try {
-<<<<<<< HEAD
-            String md5 = MD5.getInstance().getMD5String(configInfo.getContent());
+            String md5 = Md5Utils.getMD5(configInfo.getContent(), Constants.ENCODE);
 
             String sql = "INSERT INTO config_info_tag(data_id,group_id,tenant_id,tag_id,app_name,content,md5,src_ip,src_user,"
                     + "gmt_create,gmt_modified) VALUES(?,?,?,?,?,?,?,?,?,?,?)";
@@ -291,16 +277,6 @@
             if (!result) {
                 throw new NacosConfigException("【标签】配置添加失败");
             }
-
-=======
-            String md5 = Md5Utils.getMD5(configInfo.getContent(), Constants.ENCODE);
-            jt.update(
-                "INSERT INTO config_info_tag(data_id,group_id,tenant_id,tag_id,app_name,content,md5,src_ip,src_user,"
-                    + "gmt_create,gmt_modified) VALUES(?,?,?,?,?,?,?,?,?,?,?)",
-                configInfo.getDataId(), configInfo.getGroup(), tenantTmp, tagTmp, appNameTmp, configInfo.getContent(),
-                md5,
-                srcIp, srcUser, time, time);
->>>>>>> 74e34ea5
             if (notify) {
                 EventDispatcher.fireEvent(new ConfigDataChangeEvent(false, configInfo.getDataId(),
                         configInfo.getGroup(), tenantTmp, tagTmp, time.getTime()));
@@ -357,8 +333,7 @@
         String appNameTmp = StringUtils.isBlank(configInfo.getAppName()) ? StringUtils.EMPTY : configInfo.getAppName();
         String tenantTmp = StringUtils.isBlank(configInfo.getTenant()) ? StringUtils.EMPTY : configInfo.getTenant();
         try {
-<<<<<<< HEAD
-            String md5 = MD5.getInstance().getMD5String(configInfo.getContent());
+            String md5 = Md5Utils.getMD5(configInfo.getContent(), Constants.ENCODE);
             final String sql = "UPDATE config_info_beta SET content=?, md5 = ?, src_ip=?,src_user=?,gmt_modified=?,app_name=? WHERE "
                     + "data_id=? AND group_id=? AND tenant_id=?";
             final Object[] args = new Object[]{
@@ -373,15 +348,6 @@
             if (!result) {
                 throw new NacosConfigException("【灰度】配置修改失败");
             }
-
-=======
-            String md5 = Md5Utils.getMD5(configInfo.getContent(), Constants.ENCODE);
-            jt.update(
-                "UPDATE config_info_beta SET content=?, md5 = ?, src_ip=?,src_user=?,gmt_modified=?,app_name=? WHERE "
-                    + "data_id=? AND group_id=? AND tenant_id=?",
-                configInfo.getContent(), md5, srcIp, srcUser, time, appNameTmp, configInfo.getDataId(),
-                configInfo.getGroup(), tenantTmp);
->>>>>>> 74e34ea5
             if (notify) {
                 EventDispatcher.fireEvent(new ConfigDataChangeEvent(true, configInfo.getDataId(), configInfo.getGroup(),
                         tenantTmp, time.getTime()));
@@ -400,8 +366,7 @@
         String tenantTmp = StringUtils.isBlank(configInfo.getTenant()) ? StringUtils.EMPTY : configInfo.getTenant();
         String tagTmp = StringUtils.isBlank(tag) ? StringUtils.EMPTY : tag.trim();
         try {
-<<<<<<< HEAD
-            String md5 = MD5.getInstance().getMD5String(configInfo.getContent());
+            String md5 = Md5Utils.getMD5(configInfo.getContent(), Constants.ENCODE);
             final String sql = "UPDATE config_info_tag SET content=?, md5 = ?, src_ip=?,src_user=?,gmt_modified=?,app_name=? WHERE "
                     + "data_id=? AND group_id=? AND tenant_id=? AND tag_id=?";
             final Object[] args = new Object[]{
@@ -417,14 +382,6 @@
                 throw new NacosConfigException("【标签】配置修改失败");
             }
 
-=======
-            String md5 = Md5Utils.getMD5(configInfo.getContent(), Constants.ENCODE);
-            jt.update(
-                "UPDATE config_info_tag SET content=?, md5 = ?, src_ip=?,src_user=?,gmt_modified=?,app_name=? WHERE "
-                    + "data_id=? AND group_id=? AND tenant_id=? AND tag_id=?",
-                configInfo.getContent(), md5, srcIp, srcUser, time, appNameTmp, configInfo.getDataId(),
-                configInfo.getGroup(), tenantTmp, tagTmp);
->>>>>>> 74e34ea5
             if (notify) {
                 EventDispatcher.fireEvent(new ConfigDataChangeEvent(true, configInfo.getDataId(), configInfo.getGroup(),
                         tenantTmp, tagTmp, time.getTime()));
@@ -2173,12 +2130,7 @@
         final String effect = configAdvanceInfo == null ? null : (String) configAdvanceInfo.get("effect");
         final String type = configAdvanceInfo == null ? null : (String) configAdvanceInfo.get("type");
         final String schema = configAdvanceInfo == null ? null : (String) configAdvanceInfo.get("schema");
-<<<<<<< HEAD
-        final String md5Tmp = MD5.getInstance().getMD5String(configInfo.getContent());
-=======
-
         final String md5Tmp = Md5Utils.getMD5(configInfo.getContent(), Constants.ENCODE);
->>>>>>> 74e34ea5
 
         final String sql;
 
@@ -2353,25 +2305,14 @@
      */
     private void updateConfigInfoAtomic(final ConfigInfo configInfo, final String srcIp, final String srcUser,
                                         final Timestamp time, Map<String, Object> configAdvanceInfo) {
-<<<<<<< HEAD
         final String appNameTmp = StringUtils.isBlank(configInfo.getAppName()) ? StringUtils.EMPTY : configInfo.getAppName();
         final String tenantTmp = StringUtils.isBlank(configInfo.getTenant()) ? StringUtils.EMPTY : configInfo.getTenant();
-        final String md5Tmp = MD5.getInstance().getMD5String(configInfo.getContent());
+        final String md5Tmp = Md5Utils.getMD5(configInfo.getContent(), Constants.ENCODE);
         final String desc = configAdvanceInfo == null ? null : (String) configAdvanceInfo.get("desc");
         final String use = configAdvanceInfo == null ? null : (String) configAdvanceInfo.get("use");
         final String effect = configAdvanceInfo == null ? null : (String) configAdvanceInfo.get("effect");
         final String type = configAdvanceInfo == null ? null : (String) configAdvanceInfo.get("type");
         final String schema = configAdvanceInfo == null ? null : (String) configAdvanceInfo.get("schema");
-=======
-        String appNameTmp = StringUtils.isBlank(configInfo.getAppName()) ? StringUtils.EMPTY : configInfo.getAppName();
-        String tenantTmp = StringUtils.isBlank(configInfo.getTenant()) ? StringUtils.EMPTY : configInfo.getTenant();
-        final String md5Tmp = Md5Utils.getMD5(configInfo.getContent(), Constants.ENCODE);
-        String desc = configAdvanceInfo == null ? null : (String) configAdvanceInfo.get("desc");
-        String use = configAdvanceInfo == null ? null : (String) configAdvanceInfo.get("use");
-        String effect = configAdvanceInfo == null ? null : (String) configAdvanceInfo.get("effect");
-        String type = configAdvanceInfo == null ? null : (String) configAdvanceInfo.get("type");
-        String schema = configAdvanceInfo == null ? null : (String) configAdvanceInfo.get("schema");
->>>>>>> 74e34ea5
 
         final String sql = "UPDATE config_info SET content=?, md5 = ?, src_ip=?,src_user=?,gmt_modified=?,app_name=?," +
                 "c_desc=?,c_use=?,effect=?,type=?,c_schema=? WHERE data_id=? AND group_id=? AND tenant_id=?";
@@ -2502,8 +2443,7 @@
                                           final Timestamp time, String ops) {
         String appNameTmp = StringUtils.isBlank(configInfo.getAppName()) ? StringUtils.EMPTY : configInfo.getAppName();
         String tenantTmp = StringUtils.isBlank(configInfo.getTenant()) ? StringUtils.EMPTY : configInfo.getTenant();
-<<<<<<< HEAD
-        final String md5Tmp = MD5.getInstance().getMD5String(configInfo.getContent());
+        final String md5Tmp = Md5Utils.getMD5(configInfo.getContent(), Constants.ENCODE);
 
         final String sql;
         final Object[] args;
@@ -2522,17 +2462,6 @@
                     id, configInfo.getDataId(), configInfo.getGroup(), tenantTmp, appNameTmp, configInfo.getContent(),
                     md5Tmp, srcIp, srcUser, time, ops
             };
-=======
-        final String md5Tmp = Md5Utils.getMD5(configInfo.getContent(), Constants.ENCODE);
-        try {
-            jt.update(
-                "INSERT INTO his_config_info (id,data_id,group_id,tenant_id,app_name,content,md5,src_ip,src_user,gmt_modified,op_type) VALUES(?,?,?,?,?,?,?,?,?,?,?)",
-                id, configInfo.getDataId(), configInfo.getGroup(), tenantTmp, appNameTmp, configInfo.getContent(),
-                md5Tmp, srcIp, srcUser, time, ops);
-        } catch (DataAccessException e) {
-            fatalLog.error("[db-error] " + e.toString(), e);
-            throw e;
->>>>>>> 74e34ea5
         }
 
         SqlContextUtils.addSqlContext(sql, args);
@@ -2796,12 +2725,7 @@
                     String md5InDb = cf.getMd5();
                     final String content = cf.getContent();
                     final String tenant = cf.getTenant();
-<<<<<<< HEAD
-                    final String md5 = MD5.getInstance().getMD5String(
-                            content);
-=======
                     final String md5 = Md5Utils.getMD5(content, Constants.ENCODE);
->>>>>>> 74e34ea5
                     if (StringUtils.isBlank(md5InDb)) {
                         try {
                             updateMd5(cf.getDataId(), cf.getGroup(), tenant, md5, new Timestamp(cf.getLastModified()));

/*
 * Copyright 1999-2018 Alibaba Group Holding Ltd.
 *
 * Licensed under the Apache License, Version 2.0 (the "License");
 * you may not use this file except in compliance with the License.
 * You may obtain a copy of the License at
 *
 *      http://www.apache.org/licenses/LICENSE-2.0
 *
 * Unless required by applicable law or agreed to in writing, software
 * distributed under the License is distributed on an "AS IS" BASIS,
 * WITHOUT WARRANTIES OR CONDITIONS OF ANY KIND, either express or implied.
 * See the License for the specific language governing permissions and
 * limitations under the License.
 */

package com.alibaba.nacos.sys.utils;

import org.springframework.beans.BeansException;
import org.springframework.beans.factory.BeanFactory;
import org.springframework.beans.factory.NoSuchBeanDefinitionException;
import org.springframework.beans.factory.ObjectProvider;
import org.springframework.beans.factory.config.AutowireCapableBeanFactory;
import org.springframework.context.ApplicationContext;
import org.springframework.context.ApplicationContextInitializer;
import org.springframework.context.ConfigurableApplicationContext;
import org.springframework.context.MessageSourceResolvable;
import org.springframework.context.NoSuchMessageException;
import org.springframework.core.ResolvableType;
import org.springframework.core.io.Resource;

import java.io.IOException;
import java.lang.annotation.Annotation;
import java.util.Locale;
import java.util.Map;
import java.util.function.Consumer;

/**
 * Nacos global tool class.
 *
 * @author <a href="mailto:liaochuntao@live.com">liaochuntao</a>
 */
@SuppressWarnings("all")
public class ApplicationUtils implements ApplicationContextInitializer<ConfigurableApplicationContext> {
    
    private static ApplicationContext applicationContext;
    
<<<<<<< HEAD
    private static ConfigurableEnvironment environment;
    
    private static String localAddress = "";
    
    private static int port = -1;
    
    private static Boolean isStandalone = null;
    
    private static boolean started = false;
    
    private static String functionModeType = null;
    
    private static String contextPath = null;
    
    @JustForTest
    private static String confPath = "";
    
    @JustForTest
    private static String NACOS_HOME_PATH = null;
    
    private static OperatingSystemMXBean operatingSystemMXBean = (OperatingSystemMXBean) ManagementFactory
            .getOperatingSystemMXBean();
    
=======
>>>>>>> 95c61beb
    public static String getId() {
        return applicationContext.getId();
    }
    
    public static String getApplicationName() {
        return applicationContext.getApplicationName();
    }
    
    public static String getDisplayName() {
        return applicationContext.getDisplayName();
    }
    
    public static long getStartupDate() {
        return applicationContext.getStartupDate();
    }
    
    public static ApplicationContext getParent() {
        return applicationContext.getParent();
    }
    
    public static AutowireCapableBeanFactory getAutowireCapableBeanFactory() throws IllegalStateException {
        return applicationContext.getAutowireCapableBeanFactory();
    }
    
    public static boolean isStarted() {
        return started;
    }
    
    public static void setStarted(boolean started) {
        ApplicationUtils.started = started;
    }
    
    public static BeanFactory getParentBeanFactory() {
        return applicationContext.getParentBeanFactory();
    }
    
    public static boolean containsLocalBean(String name) {
        return applicationContext.containsLocalBean(name);
    }
    
    public static boolean containsBeanDefinition(String beanName) {
        return applicationContext.containsLocalBean(beanName);
    }
    
    public static int getBeanDefinitionCount() {
        return applicationContext.getBeanDefinitionCount();
    }
    
    public static String[] getBeanDefinitionNames() {
        return applicationContext.getBeanDefinitionNames();
    }
    
    public static String[] getBeanNamesForType(ResolvableType type) {
        return applicationContext.getBeanNamesForType(type);
    }
    
    public static String[] getBeanNamesForType(Class<?> type) {
        return applicationContext.getBeanNamesForType(type);
    }
    
    public static String[] getBeanNamesForType(Class<?> type, boolean includeNonSingletons, boolean allowEagerInit) {
        return applicationContext.getBeanNamesForType(type, includeNonSingletons, allowEagerInit);
    }
    
    public static <T> Map<String, T> getBeansOfType(Class<T> type) throws BeansException {
        return applicationContext.getBeansOfType(type);
    }
    
    public static <T> Map<String, T> getBeansOfType(Class<T> type, boolean includeNonSingletons, boolean allowEagerInit)
            throws BeansException {
        return applicationContext.getBeansOfType(type, includeNonSingletons, allowEagerInit);
    }
    
    public static String[] getBeanNamesForAnnotation(Class<? extends Annotation> annotationType) {
        return applicationContext.getBeanNamesForAnnotation(annotationType);
    }
    
    public static Map<String, Object> getBeansWithAnnotation(Class<? extends Annotation> annotationType)
            throws BeansException {
        return applicationContext.getBeansWithAnnotation(annotationType);
    }
    
    public static <A extends Annotation> A findAnnotationOnBean(String beanName, Class<A> annotationType)
            throws NoSuchBeanDefinitionException {
        return applicationContext.findAnnotationOnBean(beanName, annotationType);
    }
    
    public static Object getBean(String name) throws BeansException {
        return applicationContext.getBean(name);
    }
    
    public static <T> T getBean(String name, Class<T> requiredType) throws BeansException {
        return applicationContext.getBean(name, requiredType);
    }
    
    public static Object getBean(String name, Object... args) throws BeansException {
        return applicationContext.getBean(name, args);
    }
    
    public static <T> T getBean(Class<T> requiredType) throws BeansException {
        return applicationContext.getBean(requiredType);
    }
    
    public static <T> void getBeanIfExist(Class<T> requiredType, Consumer<T> consumer) throws BeansException {
        try {
            T bean = applicationContext.getBean(requiredType);
            consumer.accept(bean);
        } catch (NoSuchBeanDefinitionException ignore) {
        }
    }
    
    public static <T> T getBean(Class<T> requiredType, Object... args) throws BeansException {
        return applicationContext.getBean(requiredType, args);
    }
    
    public static <T> ObjectProvider<T> getBeanProvider(Class<T> requiredType) {
        return applicationContext.getBeanProvider(requiredType);
    }
    
    public static <T> ObjectProvider<T> getBeanProvider(ResolvableType requiredType) {
        return applicationContext.getBeanProvider(requiredType);
    }
    
    public static boolean containsBean(String name) {
        return applicationContext.containsBean(name);
    }
    
    public static boolean isSingleton(String name) throws NoSuchBeanDefinitionException {
        return applicationContext.isSingleton(name);
    }
    
    public static boolean isPrototype(String name) throws NoSuchBeanDefinitionException {
        return applicationContext.isPrototype(name);
    }
    
    public static boolean isTypeMatch(String name, ResolvableType typeToMatch) throws NoSuchBeanDefinitionException {
        return applicationContext.isTypeMatch(name, typeToMatch);
    }
    
    public static boolean isTypeMatch(String name, Class<?> typeToMatch) throws NoSuchBeanDefinitionException {
        return applicationContext.isTypeMatch(name, typeToMatch);
    }
    
    public static Class<?> getType(String name) throws NoSuchBeanDefinitionException {
        return applicationContext.getType(name);
    }
    
    public static String[] getAliases(String name) {
        return applicationContext.getAliases(name);
    }
    
    public static void publishEvent(Object event) {
        applicationContext.publishEvent(event);
    }
    
    public static String getMessage(String code, Object[] args, String defaultMessage, Locale locale) {
        return applicationContext.getMessage(code, args, defaultMessage, locale);
    }
    
    public static String getMessage(String code, Object[] args, Locale locale) throws NoSuchMessageException {
        return applicationContext.getMessage(code, args, locale);
    }
    
    public static String getMessage(MessageSourceResolvable resolvable, Locale locale) throws NoSuchMessageException {
        return applicationContext.getMessage(resolvable, locale);
    }
    
    public static Resource[] getResources(String locationPattern) throws IOException {
        return applicationContext.getResources(locationPattern);
    }
    
    public static Resource getResource(String location) {
        return applicationContext.getResource(location);
    }
    
    public static ClassLoader getClassLoader() {
        return applicationContext.getClassLoader();
    }
    
    public static ApplicationContext getApplicationContext() {
        return applicationContext;
    }
    
    public static void injectContext(ConfigurableApplicationContext context) {
        ApplicationUtils.applicationContext = context;
    }
    
    @Override
    public void initialize(ConfigurableApplicationContext context) {
        applicationContext = context;
    }
}<|MERGE_RESOLUTION|>--- conflicted
+++ resolved
@@ -45,32 +45,8 @@
     
     private static ApplicationContext applicationContext;
     
-<<<<<<< HEAD
-    private static ConfigurableEnvironment environment;
-    
-    private static String localAddress = "";
-    
-    private static int port = -1;
-    
-    private static Boolean isStandalone = null;
-    
     private static boolean started = false;
     
-    private static String functionModeType = null;
-    
-    private static String contextPath = null;
-    
-    @JustForTest
-    private static String confPath = "";
-    
-    @JustForTest
-    private static String NACOS_HOME_PATH = null;
-    
-    private static OperatingSystemMXBean operatingSystemMXBean = (OperatingSystemMXBean) ManagementFactory
-            .getOperatingSystemMXBean();
-    
-=======
->>>>>>> 95c61beb
     public static String getId() {
         return applicationContext.getId();
     }

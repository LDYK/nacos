--- conflicted
+++ resolved
@@ -21,11 +21,7 @@
     <inceptionYear>2018</inceptionYear>
     <groupId>com.alibaba.nacos</groupId>
     <artifactId>nacos-all</artifactId>
-<<<<<<< HEAD
-    <version>0.8.2</version>
-=======
-    <version>0.9.0</version>
->>>>>>> 5c96bca9
+    <version>0.9.1</version>
     <packaging>pom</packaging>
 
     <name>Alibaba NACOS ${project.version}</name>
